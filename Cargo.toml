[package]
name = "scip-sys"
version = "0.1.13"
edition = "2021"
description = "Bindings for the C SCIP solver."
repository = "https://github.com/scipopt/scip-sys"
license = "Apache-2.0"
links = "scip"

[features]
bundled = ["ureq", "zip", "tempfile", "zip-extract"]
from-source = ["ureq", "zip", "tempfile", "zip-extract", "cmake"]

[build-dependencies]
bindgen = "0.64"
cc = "1.0.73"
glob = "0.3.1"
ureq = { version = "2.9.6", optional = true }
zip = { version = "0.5", optional = true }
tempfile = { version = "3.2", optional = true }
zip-extract = { version = "0.1.3", optional = true }
<<<<<<< HEAD


[dependencies]
libz-sys = {  version="1.1.16", features = ["static"] }
=======
cmake = { version = "0.1.50", optional = true }

[dependencies]
cmake = "0.1.50"
>>>>>>> cdb4162e
<|MERGE_RESOLUTION|>--- conflicted
+++ resolved
@@ -19,14 +19,7 @@
 zip = { version = "0.5", optional = true }
 tempfile = { version = "3.2", optional = true }
 zip-extract = { version = "0.1.3", optional = true }
-<<<<<<< HEAD
-
-
-[dependencies]
-libz-sys = {  version="1.1.16", features = ["static"] }
-=======
 cmake = { version = "0.1.50", optional = true }
 
 [dependencies]
-cmake = "0.1.50"
->>>>>>> cdb4162e
+libz-sys = {  version="1.1.16", features = ["static"] }