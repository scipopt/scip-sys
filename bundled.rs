--- conflicted
+++ resolved
@@ -50,11 +50,7 @@
     //     "https://github.com/scipopt/scipoptsuite-deploy/releases/download/v0.8.0/libscip-{os_string}{debug_str}.zip",
     // );
     let url = format!(
-<<<<<<< HEAD
-        "https://github.com/scipopt/scip-sys/releases/download/v0.1.9/libscip-{os_string}.zip"
-=======
         "https://github.com/scipopt/scipoptsuite-deploy/releases/download/v0.8.0/libscip-{os_string}.zip",
->>>>>>> 90200a51
     );
 
     download_and_extract_zip(&url, &extract_path)
