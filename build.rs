--- conflicted
+++ resolved
@@ -64,7 +64,7 @@
     bindgen::Builder::default()
         .header(scip_header_file)
         .header(scipdefplugins_header_file)
-        .parse_callbacks(Box::new(bindgen::CargoCallbacks))
+        .parse_callbacks(Box::new(bindgen::CargoCallbacks::new()))
         .clang_arg(format!("-I{}", include_dir_path))
 }
 
@@ -128,12 +128,42 @@
             bindgen::Builder::default()
                 .header(scip_header_file)
                 .header(scipdefplugins_header_file)
-                .parse_callbacks(Box::new(bindgen::CargoCallbacks))
+                .parse_callbacks(Box::new(bindgen::CargoCallbacks::new()))
                 .clang_arg(format!("-I{}", headers_dir_path))
         }
     };
 
-<<<<<<< HEAD
+    #[cfg(windows)]
+    {
+        println!("cargo:rustc-link-lib=libscip");
+    }
+    #[cfg(not(windows))]
+    {
+        println!("cargo:rustc-link-lib=scip");
+    }
+
+    #[cfg(feature = "from-source")]
+    {
+        let target = env::var("TARGET").unwrap();
+        let apple = target.contains("apple");
+        let linux = target.contains("linux");
+        let mingw = target.contains("pc-windows-gnu");
+        if apple {
+            println!("cargo:rustc-link-lib=dylib=c++");
+        } else if linux || mingw {
+            println!("cargo:rustc-link-lib=dylib=stdc++");
+        }
+
+        #[cfg(windows)]
+        {
+            println!("cargo:rustc-link-lib=libsoplex");
+        }
+        #[cfg(not(windows))]
+        {
+            println!("cargo:rustc-link-lib=soplex");
+        }
+    }
+    
     #[cfg(feature = "static")] {
         #[cfg(windows)]{
             println!("cargo:rustc-link-lib=static=libscip");
@@ -155,19 +185,6 @@
 
         println!("cargo:rustc-link-arg=-no-pie");
 
-=======
-    #[cfg(windows)]
-    {
-        println!("cargo:rustc-link-lib=libscip");
-    }
-    #[cfg(not(windows))]
-    {
-        println!("cargo:rustc-link-lib=scip");
-    }
-
-    #[cfg(feature = "from-source")]
-    {
->>>>>>> 90200a51
         let target = env::var("TARGET").unwrap();
         let apple = target.contains("apple");
         let linux = target.contains("linux");
@@ -178,24 +195,12 @@
             println!("cargo:rustc-link-lib=dylib=stdc++");
         }
 
-<<<<<<< HEAD
     }
 
     #[cfg(not(feature = "static"))] {
        println!("cargo:rustc-link-lib=dylib=scip");
     }
 
-=======
-        #[cfg(windows)]
-        {
-            println!("cargo:rustc-link-lib=libsoplex");
-        }
-        #[cfg(not(windows))]
-        {
-            println!("cargo:rustc-link-lib=soplex");
-        }
-    }
->>>>>>> 90200a51
 
     let builder = builder
         .blocklist_item("FP_NAN")
@@ -203,7 +208,7 @@
         .blocklist_item("FP_ZERO")
         .blocklist_item("FP_SUBNORMAL")
         .blocklist_item("FP_NORMAL")
-        .parse_callbacks(Box::new(bindgen::CargoCallbacks));
+        .parse_callbacks(Box::new(bindgen::CargoCallbacks::new()));
 
     let bindings = builder.generate()?;
     let out_path = PathBuf::from(env::var("OUT_DIR").unwrap());
